--- conflicted
+++ resolved
@@ -5,71 +5,22 @@
 using namespace render;
 //using namespace vk;
 
-<<<<<<< HEAD
 Renderer::Renderer(
 	utility::SExecutableInfo const *const appInfo,
 	utility::SExecutableInfo const *const engineInfo
 )
-=======
-Renderer::Renderer(void* applicationHandle_win32, void* windowHandle_win32)
->>>>>>> 7e6f3636
 	: maRequiredExtensionNames({
 		"VK_KHR_surface",
 		"VK_KHR_win32_surface",
 	})
 {
 
-<<<<<<< HEAD
-	mpApplicationInfo->pApplicationName = appInfo->title;
-	mpApplicationInfo->applicationVersion = appInfo->version;
-	mpApplicationInfo->pEngineName = engineInfo->title;
-	mpApplicationInfo->engineVersion = engineInfo->version;
-	mpApplicationInfo->apiVersion = VK_API_VERSION_1_1;
-
-	mpInstanceInfo->pApplicationInfo = mpApplicationInfo;
-	mpInstanceInfo->setPpEnabledExtensionNames(maRequiredExtensionNames.data());
-
-	{
-		auto appInstance = memory::NewUnique<vk::UniqueInstance>();
-		assert(appInstance.has_value());
-		mpAppInstance = appInstance.value();
-	}
-	*(mpAppInstance.GetRaw()) = vk::createInstanceUnique(*mpInstanceInfo);
-
-	auto layerProps = vk::enumerateInstanceLayerProperties();
-	auto physicalDevices = mpAppInstance->get().enumeratePhysicalDevices();
-	
-	std::vector<vk::QueueFamilyProperties> queueFamilyProperties = physicalDevices[0].getQueueFamilyProperties();
-
-	// Find the index of a queue family which supports graphics
-	size_t graphicsQueueFamilyIndex = std::distance(
-		queueFamilyProperties.begin(),
-		// Find the iterator for a family property which supports graphics
-		std::find_if(
-			queueFamilyProperties.begin(),
-			queueFamilyProperties.end(),
-			[](vk::QueueFamilyProperties const &familyProps) {
-				// Does the iterator have the graphics flag set
-				return familyProps.queueFlags & vk::QueueFlagBits::eGraphics;
-			}
-		)
-	);
-	// Ensure that there is at least 1
-	assert(graphicsQueueFamilyIndex < queueFamilyProperties.size());
-
-	float queuePriority = 0.0f;
-	vk::DeviceQueueCreateInfo deviceQueueCreateInfo(
-		vk::DeviceQueueCreateFlags(),
-		static_cast<ui32>(graphicsQueueFamilyIndex),
-		1,
-		&queuePriority
-	);
-	vk::UniqueDevice device = physicalDevices[0].createDeviceUnique(vk::DeviceCreateInfo(vk::DeviceCreateFlags(), 1, &deviceQueueCreateInfo));
-=======
   // Extensions ---------------------------------------------------------------
 
+	vk::UniqueCommandPool commandPool = device->createCommandPoolUnique(vk::CommandPoolCreateInfo(vk::CommandPoolCreateFlags(), deviceQueueCreateInfo.queueFamilyIndex));
   fetchAvailableExtensions();
 
+	std::vector<vk::UniqueCommandBuffer> commandBuffers = device->allocateCommandBuffersUnique(
   // Instance -----------------------------------------------------------------
 
   createInstance();
@@ -84,7 +35,6 @@
   // Logical Device -----------------------------------------------------------
 
   createLogicalDevice();
->>>>>>> 7e6f3636
 
   // Surface ------------------------------------------------------------------
 
