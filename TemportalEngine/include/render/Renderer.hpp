#ifndef TE_RENDERER_HPP
#define TE_RENDERER_HPP
#pragma warning(push)
#pragma warning(disable:4251) // disable STL warnings in dll

// PCH ------------------------------------------------------------------------
#include "TemportalEnginePCH.hpp"

// Libraries ------------------------------------------------------------------
#define VK_USE_PLATFORM_WIN32_KHR
#include <vulkan/vulkan.hpp>
#include <array>
#include <optional>

// Engine ---------------------------------------------------------------------
#include "types/integer.h"
#include "input/Event.hpp"
#include "memory/SharedPtr.hpp"
//#include "math/pow.hpp"

NS_UTILITY
struct SExecutableInfo;
NS_END

NS_RENDER

class TEMPORTALENGINE_API Renderer
{
	typedef char const* CSTR;

private:

#ifdef NDEBUG
  const bool mUseValidationLayers = false;
#else
  const bool mUseValidationLayers = true;
#endif

	vk::ApplicationInfo mpApplicationInfo[1];
	vk::InstanceCreateInfo mpInstanceInfo[1];
	vk::UniqueInstance mpAppInstance;

	static ui8 const REQUIRED_EXTENSION_COUNT = 2;
	std::array<CSTR, REQUIRED_EXTENSION_COUNT> maRequiredExtensionNames;

  std::optional<vk::PhysicalDevice> mPhysicalDevice;
  std::optional<size_t> mQueueFamilyIndex;
  vk::UniqueDevice mLogicalDevice;
  vk::Queue mQueue;
  vk::SurfaceKHR mSurface;
  vk::SwapchainKHR mSwapchain;

  void fetchAvailableExtensions();
  void createInstance();
  bool pickPhysicalDevice();
  void createLogicalDevice();
  void createSurface(void* applicationHandle_win32, void* windowHandle_win32);
  void createSwapchain();

	/*
	static uSize const MAX_PHYSICAL_DEVICE_COUNT = 4; // Max GPUs
	uSize mPhysicalDeviceCount;
	VkPhysicalDevice maVulkanPhysicalDevices[MAX_PHYSICAL_DEVICE_COUNT];
	//*/

	/*
	constexpr static uSize const MAX_EXTENSION_COUNT = 512;// pow<ui32, 2, 32>::value - 1;
	uSize mExtensionCount;
	VkExtensionProperties maVulkanAvailableExtensions[MAX_EXTENSION_COUNT];
	//*/

public:
<<<<<<< HEAD
	Renderer(
		utility::SExecutableInfo const *const appInfo,
		utility::SExecutableInfo const *const engineInfo
	);
=======
	Renderer(void* applicationHandle_win32, void* windowHandle_win32);
>>>>>>> 7e6f3636
	~Renderer();

	void initializeWindow();
	void render();

};

NS_END

#pragma warning(pop)
#endif<|MERGE_RESOLUTION|>--- conflicted
+++ resolved
@@ -70,14 +70,10 @@
 	//*/
 
 public:
-<<<<<<< HEAD
 	Renderer(
 		utility::SExecutableInfo const *const appInfo,
 		utility::SExecutableInfo const *const engineInfo
 	);
-=======
-	Renderer(void* applicationHandle_win32, void* windowHandle_win32);
->>>>>>> 7e6f3636
 	~Renderer();
 
 	void initializeWindow();
